// This package provides utilities that underlie the specific commands.
// The idea is to make the specific command files very small, e.g.:
//
//    func main() {
//      app := cmd.NewAppShell("command-name")
//      app.Action = func(c cmd.Config) {
//        // command logic
//      }
//      app.Run()
//    }
//
// All commands share the same invocation pattern.  They take a single
// parameter "-config", which is the name of a JSON file containing
// the configuration for the app.  This JSON file is unmarshalled into
// a Config object, which is provided to the app.

package cmd

import (
	"encoding/json"
	"encoding/pem"
	"errors"
	_ "expvar" // For DebugServer, below.
	"fmt"
	"io/ioutil"
	"log"
	"log/syslog"
	"net"
	"net/http"
	_ "net/http/pprof" // HTTP performance profiling, added transparently to HTTP APIs
	"os"
	"path"
	"runtime"
	"time"

	"github.com/go-sql-driver/mysql"

	cfsslLog "github.com/cloudflare/cfssl/log"
	"github.com/codegangsta/cli"

	"github.com/letsencrypt/boulder/core"
	blog "github.com/letsencrypt/boulder/log"
	"github.com/letsencrypt/boulder/metrics"
)

// AppShell contains CLI Metadata
type AppShell struct {
	Action func(Config, metrics.Statter, blog.Logger)
	Config func(*cli.Context, Config) Config
	App    *cli.App
}

// Version returns a string representing the version of boulder running.
func Version() string {
	return fmt.Sprintf("0.1.0 [%s]", core.GetBuildID())
}

// NewAppShell creates a basic AppShell object containing CLI metadata
func NewAppShell(name, usage string) (shell *AppShell) {
	app := cli.NewApp()

	app.Name = name
	app.Usage = usage
	app.Version = Version()
	app.Author = "Boulder contributors"
	app.Email = "ca-dev@letsencrypt.org"

	app.Flags = []cli.Flag{
		cli.StringFlag{
			Name:   "config",
			Value:  "config.json",
			EnvVar: "BOULDER_CONFIG",
			Usage:  "Path to Config JSON",
		},
	}

	return &AppShell{App: app}
}

// Run begins the application context, reading config and passing
// control to the default commandline action.
func (as *AppShell) Run() {
	as.App.Action = func(c *cli.Context) {
		configFileName := c.GlobalString("config")
		configJSON, err := ioutil.ReadFile(configFileName)
		FailOnError(err, "Unable to read config file")

		var config Config
		err = json.Unmarshal(configJSON, &config)
		FailOnError(err, "Failed to read configuration")

		if as.Config != nil {
			config = as.Config(c, config)
		}

		// Provide default values for each service's AMQP config section.
		if config.CA.AMQP == nil {
			config.CA.AMQP = config.AMQP
			if config.CA.AMQP != nil && config.AMQP.CA != nil {
				config.CA.AMQP.ServiceQueue = config.AMQP.CA.Server
			}
		}
<<<<<<< HEAD
		if config.RA.AMQP == nil {
			config.RA.AMQP = config.AMQP
			if config.RA.AMQP != nil && config.AMQP.RA != nil {
				config.RA.AMQP.ServiceQueue = config.AMQP.RA.Server
=======
		if config.SA.AMQP == nil {
			config.SA.AMQP = config.AMQP
			if config.SA.AMQP != nil && config.AMQP.SA != nil {
				config.SA.AMQP.ServiceQueue = config.AMQP.SA.Server
>>>>>>> 821d5723
			}
		}
		if config.VA.AMQP == nil {
			config.VA.AMQP = config.AMQP
			if config.VA.AMQP != nil && config.AMQP.VA != nil {
				config.VA.AMQP.ServiceQueue = config.AMQP.VA.Server
			}
		}
		if config.Mailer.AMQP == nil {
			config.Mailer.AMQP = config.AMQP
		}
		if config.OCSPUpdater.AMQP == nil {
			config.OCSPUpdater.AMQP = config.AMQP
		}
		if config.OCSPResponder.AMQP == nil {
			config.OCSPResponder.AMQP = config.AMQP
		}
		if config.Publisher.AMQP == nil {
			config.Publisher.AMQP = config.AMQP
			if config.Publisher.AMQP != nil && config.AMQP.Publisher != nil {
				config.Publisher.AMQP.ServiceQueue = config.AMQP.Publisher.Server
			}
		}

		stats, logger := StatsAndLogging(config.Statsd, config.Syslog)
		logger.Info(as.VersionString())

		// If as.Action generates a panic, this will log it to syslog.
		// AUDIT[ Error Conditions ] 9cc4d537-8534-4970-8665-4b382abe82f3
		defer logger.AuditPanic()

		as.Action(config, stats, logger)
	}

	err := as.App.Run(os.Args)
	FailOnError(err, "Failed to run application")
}

// mysqlLogger proxies blog.AuditLogger to provide a Print(...) method.
type mysqlLogger struct {
	blog.Logger
}

func (m mysqlLogger) Print(v ...interface{}) {
	m.AuditErr(fmt.Sprintf("[mysql] %s", fmt.Sprint(v...)))
}

// cfsslLogger provides two additional methods that are expected by CFSSL's
// logger but not supported by Boulder's Logger.
type cfsslLogger struct {
	blog.Logger
}

func (cl cfsslLogger) Crit(msg string) {
	cl.AuditErr(msg)
}

func (cl cfsslLogger) Emerg(msg string) {
	cl.AuditErr(msg)
}

// StatsAndLogging constructs a Statter and an AuditLogger based on its config
// parameters, and return them both. Crashes if any setup fails.
// Also sets the constructed AuditLogger as the default logger.
func StatsAndLogging(statConf StatsdConfig, logConf SyslogConfig) (metrics.Statter, blog.Logger) {
	stats, err := metrics.NewStatter(statConf.Server, statConf.Prefix)
	FailOnError(err, "Couldn't connect to statsd")

	tag := path.Base(os.Args[0])
	syslogger, err := syslog.Dial(
		"",
		"",
		syslog.LOG_INFO, // default, not actually used
		tag)
	FailOnError(err, "Could not connect to Syslog")
	syslogLevel := int(syslog.LOG_INFO)
	if logConf.SyslogLevel != 0 {
		syslogLevel = logConf.SyslogLevel
	}
	logger, err := blog.New(syslogger, logConf.StdoutLevel, syslogLevel)
	FailOnError(err, "Could not connect to Syslog")

	_ = blog.Set(logger)
	cfsslLog.SetLogger(cfsslLogger{logger})
	_ = mysql.SetLogger(mysqlLogger{logger})

	return stats, logger
}

// VersionString produces a friendly Application version string
func (as *AppShell) VersionString() string {
	return fmt.Sprintf("Versions: %s=(%s %s) Golang=(%s) BuildHost=(%s)", as.App.Name, core.GetBuildID(), core.GetBuildTime(), runtime.Version(), core.GetBuildHost())
}

// FailOnError exits and prints an error message if we encountered a problem
func FailOnError(err error, msg string) {
	if err != nil {
		// AUDIT[ Error Conditions ] 9cc4d537-8534-4970-8665-4b382abe82f3
		logger := blog.Get()
		logger.AuditErr(fmt.Sprintf("%s: %s", msg, err))
		fmt.Fprintf(os.Stderr, "%s: %s\n", msg, err)
		os.Exit(1)
	}
}

// ProfileCmd runs forever, sending Go runtime statistics to StatsD.
func ProfileCmd(profileName string, stats metrics.Statter) {
	var memoryStats runtime.MemStats
	prevNumGC := int64(0)
	c := time.Tick(1 * time.Second)
	for range c {
		runtime.ReadMemStats(&memoryStats)

		// Gather goroutine count
		stats.Gauge(fmt.Sprintf("%s.Gostats.Goroutines", profileName), int64(runtime.NumGoroutine()), 1.0)

		// Gather various heap metrics
		stats.Gauge(fmt.Sprintf("%s.Gostats.Heap.Alloc", profileName), int64(memoryStats.HeapAlloc), 1.0)
		stats.Gauge(fmt.Sprintf("%s.Gostats.Heap.Objects", profileName), int64(memoryStats.HeapObjects), 1.0)
		stats.Gauge(fmt.Sprintf("%s.Gostats.Heap.Idle", profileName), int64(memoryStats.HeapIdle), 1.0)
		stats.Gauge(fmt.Sprintf("%s.Gostats.Heap.InUse", profileName), int64(memoryStats.HeapInuse), 1.0)
		stats.Gauge(fmt.Sprintf("%s.Gostats.Heap.Released", profileName), int64(memoryStats.HeapReleased), 1.0)

		// Gather various GC related metrics
		if memoryStats.NumGC > 0 {
			totalRecentGC := uint64(0)
			realBufSize := uint32(256)
			if memoryStats.NumGC < 256 {
				realBufSize = memoryStats.NumGC
			}
			for _, pause := range memoryStats.PauseNs {
				totalRecentGC += pause
			}
			gcPauseAvg := totalRecentGC / uint64(realBufSize)
			lastGC := memoryStats.PauseNs[(memoryStats.NumGC+255)%256]
			stats.Timing(fmt.Sprintf("%s.Gostats.Gc.PauseAvg", profileName), int64(gcPauseAvg), 1.0)
			stats.Gauge(fmt.Sprintf("%s.Gostats.Gc.LastPause", profileName), int64(lastGC), 1.0)
		}
		stats.Gauge(fmt.Sprintf("%s.Gostats.Gc.NextAt", profileName), int64(memoryStats.NextGC), 1.0)
		// Send both a counter and a gauge here we can much more easily observe
		// the GC rate (versus the raw number of GCs) in graphing tools that don't
		// like deltas
		stats.Gauge(fmt.Sprintf("%s.Gostats.Gc.Count", profileName), int64(memoryStats.NumGC), 1.0)
		gcInc := int64(memoryStats.NumGC) - prevNumGC
		stats.Inc(fmt.Sprintf("%s.Gostats.Gc.Rate", profileName), gcInc, 1.0)
		prevNumGC += gcInc
	}
}

// LoadCert loads a PEM-formatted certificate from the provided path, returning
// it as a byte array, or an error if it couldn't be decoded.
func LoadCert(path string) (cert []byte, err error) {
	if path == "" {
		err = errors.New("Issuer certificate was not provided in config.")
		return
	}
	pemBytes, err := ioutil.ReadFile(path)
	if err != nil {
		return
	}

	block, _ := pem.Decode(pemBytes)
	if block == nil || block.Type != "CERTIFICATE" {
		err = errors.New("Invalid certificate value returned")
		return
	}

	cert = block.Bytes
	return
}

// DebugServer starts a server to receive debug information.  Typical
// usage is to start it in a goroutine, configured with an address
// from the appropriate configuration object:
//
//   go cmd.DebugServer(c.XA.DebugAddr)
func DebugServer(addr string) {
	if addr == "" {
		log.Fatalf("unable to boot debug server because no address was given for it. Set debugAddr.")
	}
	ln, err := net.Listen("tcp", addr)
	if err != nil {
		log.Fatalf("unable to boot debug server on %#v", addr)
	}
	err = http.Serve(ln, nil)
	if err != nil {
		log.Fatalf("unable to boot debug server: %v", err)
	}
}

// ReadJSONFile takes a file path as an argument and attempts to
// unmarshal the content of the file into a struct containing a
// configuration of a boulder component.
func ReadJSONFile(filename string, out interface{}) error {
	configData, err := ioutil.ReadFile(filename)
	if err != nil {
		return err
	}
	err = json.Unmarshal(configData, out)
	if err != nil {
		return err
	}
	return nil
}

// VersionString produces a friendly Application version string. Duplicated
// from cmd.AppShell, with the exception that it takes a name as an argument.
func VersionString(name string) string {
	return fmt.Sprintf("Versions: %s=(%s %s) Golang=(%s) BuildHost=(%s)", name, core.GetBuildID(), core.GetBuildTime(), runtime.Version(), core.GetBuildHost())
}<|MERGE_RESOLUTION|>--- conflicted
+++ resolved
@@ -100,19 +100,6 @@
 				config.CA.AMQP.ServiceQueue = config.AMQP.CA.Server
 			}
 		}
-<<<<<<< HEAD
-		if config.RA.AMQP == nil {
-			config.RA.AMQP = config.AMQP
-			if config.RA.AMQP != nil && config.AMQP.RA != nil {
-				config.RA.AMQP.ServiceQueue = config.AMQP.RA.Server
-=======
-		if config.SA.AMQP == nil {
-			config.SA.AMQP = config.AMQP
-			if config.SA.AMQP != nil && config.AMQP.SA != nil {
-				config.SA.AMQP.ServiceQueue = config.AMQP.SA.Server
->>>>>>> 821d5723
-			}
-		}
 		if config.VA.AMQP == nil {
 			config.VA.AMQP = config.AMQP
 			if config.VA.AMQP != nil && config.AMQP.VA != nil {
