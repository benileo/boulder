--- conflicted
+++ resolved
@@ -36,10 +36,6 @@
 
 		go cmd.ProfileCmd("VA", stats)
 
-<<<<<<< HEAD
-		vai := va.NewValidationAuthorityImpl(c.CA.TestMode)
-		vai.Stats = stats
-=======
 		pc := &va.PortConfig{
 			SimpleHTTPPort:  80,
 			SimpleHTTPSPort: 443,
@@ -55,7 +51,7 @@
 			pc.DVSNIPort = c.VA.PortConfig.DVSNIPort
 		}
 		vai := va.NewValidationAuthorityImpl(pc)
->>>>>>> 6ee8693f
+		vai.Stats = stats
 		dnsTimeout, err := time.ParseDuration(c.Common.DNSTimeout)
 		cmd.FailOnError(err, "Couldn't parse DNS timeout")
 		vai.DNSResolver = core.NewDNSResolverImpl(dnsTimeout, []string{c.Common.DNSResolver})
