package main

import (
	"flag"
	"fmt"
	"os"
	"time"

	"github.com/jmhodges/clock"

	"github.com/letsencrypt/boulder/bdns"
	"github.com/letsencrypt/boulder/cmd"
	"github.com/letsencrypt/boulder/core"
	bgrpc "github.com/letsencrypt/boulder/grpc"
	"github.com/letsencrypt/boulder/metrics"
	"github.com/letsencrypt/boulder/policy"
	"github.com/letsencrypt/boulder/ra"
	"github.com/letsencrypt/boulder/rpc"
)

const clientName = "RA"

type config struct {
	RA struct {
		cmd.ServiceConfig
		cmd.HostnamePolicyConfig

		RateLimitPoliciesFilename string

		MaxConcurrentRPCServerRequests int64

		MaxContactsPerRegistration int

		// UseIsSafeDomain determines whether to call VA.IsSafeDomain
		UseIsSafeDomain bool // TODO: remove after va IsSafeDomain deploy

		// The number of times to try a DNS query (that has a temporary error)
		// before giving up. May be short-circuited by deadlines. A zero value
		// will be turned into 1.
		DNSTries int

		VAService *cmd.GRPCClientConfig

		MaxNames     int
		DoNotForceCN bool

		// Controls behaviour of the RA when asked to create a new authz for
		// a name/regID that already has a valid authz. False preserves historic
		// behaviour and ignores the existing authz and creates a new one. True
		// instructs the RA to reuse the previously created authz in lieu of
		// creating another.
		ReuseValidAuthz bool
	}

	*cmd.AllowedSigningAlgos

	PA cmd.PAConfig

	cmd.StatsdConfig

	cmd.SyslogConfig

	Common struct {
		DNSResolver               string
		DNSTimeout                string
		DNSAllowLoopbackAddresses bool
	}
}

func main() {
<<<<<<< HEAD
	configFile := flag.String("config", "", "File path to the configuration file for this service")
	flag.Parse()
	if *configFile == "" {
		flag.Usage()
		os.Exit(1)
	}

	var c config
	err := cmd.ReadJSONFile(*configFile, &c)
	cmd.FailOnError(err, "Reading JSON config file into config structure")

	stats, logger := cmd.StatsAndLogging(c.StatsdConfig, c.SyslogConfig)
	defer logger.AuditPanic()
	logger.Info(cmd.VersionString(clientName))

	// Validate PA config and set defaults if needed
	cmd.FailOnError(c.PA.CheckChallenges(), "Invalid PA configuration")

	go cmd.DebugServer(c.RA.DebugAddr)

	pa, err := policy.New(c.PA.Challenges)
	cmd.FailOnError(err, "Couldn't create PA")

	if c.RA.HostnamePolicyFile == "" {
		cmd.FailOnError(fmt.Errorf("HostnamePolicyFile must be provided."), "")
	}
	err = pa.SetHostnamePolicyFile(c.RA.HostnamePolicyFile)
	cmd.FailOnError(err, "Couldn't load hostname policy file")

	go cmd.ProfileCmd("RA", stats)

	amqpConf := c.RA.AMQP
	var vac core.ValidationAuthority
	if c.RA.VAService != nil {
		conn, err := bgrpc.ClientSetup(c.RA.VAService)
		cmd.FailOnError(err, "Unable to create VA client")
		vac = bgrpc.NewValidationAuthorityGRPCClient(conn)
	} else {
		vac, err = rpc.NewValidationAuthorityClient(clientName, amqpConf, stats)
		cmd.FailOnError(err, "Unable to create VA client")
	}

	cac, err := rpc.NewCertificateAuthorityClient(clientName, amqpConf, stats)
	cmd.FailOnError(err, "Unable to create CA client")

	sac, err := rpc.NewStorageAuthorityClient(clientName, amqpConf, stats)
	cmd.FailOnError(err, "Unable to create SA client")

	rai := ra.NewRegistrationAuthorityImpl(
		clock.Default(),
		logger,
		stats,
		c.RA.MaxContactsPerRegistration,
		c.AllowedSigningAlgos.KeyPolicy(),
		c.RA.MaxNames,
		c.RA.DoNotForceCN,
		c.RA.ReuseValidAuthz)

	policyErr := rai.SetRateLimitPoliciesFile(c.RA.RateLimitPoliciesFilename)
	cmd.FailOnError(policyErr, "Couldn't load rate limit policies file")
	rai.PA = pa

	raDNSTimeout, err := time.ParseDuration(c.Common.DNSTimeout)
	cmd.FailOnError(err, "Couldn't parse RA DNS timeout")
	scoped := metrics.NewStatsdScope(stats, "RA", "DNS")
	dnsTries := c.RA.DNSTries
	if dnsTries < 1 {
		dnsTries = 1
=======
	app := cmd.NewAppShell("boulder-ra", "Handles service orchestration")
	app.Action = func(c cmd.Config, stats metrics.Statter, logger blog.Logger) {
		// Validate PA config and set defaults if needed
		cmd.FailOnError(c.PA.CheckChallenges(), "Invalid PA configuration")

		go cmd.DebugServer(c.RA.DebugAddr)

		pa, err := policy.New(c.PA.Challenges)
		cmd.FailOnError(err, "Couldn't create PA")

		if c.RA.HostnamePolicyFile == "" {
			cmd.FailOnError(fmt.Errorf("HostnamePolicyFile must be provided."), "")
		}
		err = pa.SetHostnamePolicyFile(c.RA.HostnamePolicyFile)
		cmd.FailOnError(err, "Couldn't load hostname policy file")

		go cmd.ProfileCmd("RA", stats)

		amqpConf := c.RA.AMQP
		var vac core.ValidationAuthority
		if c.RA.VAService != nil {
			conn, err := bgrpc.ClientSetup(c.RA.VAService)
			cmd.FailOnError(err, "Unable to create VA client")
			vac = bgrpc.NewValidationAuthorityGRPCClient(conn)
		} else {
			vac, err = rpc.NewValidationAuthorityClient(clientName, amqpConf, stats)
			cmd.FailOnError(err, "Unable to create VA client")
		}

		cac, err := rpc.NewCertificateAuthorityClient(clientName, amqpConf, stats)
		cmd.FailOnError(err, "Unable to create CA client")

		sac, err := rpc.NewStorageAuthorityClient(clientName, amqpConf, stats)
		cmd.FailOnError(err, "Unable to create SA client")

		rai := ra.NewRegistrationAuthorityImpl(clock.Default(), logger, stats,
			c.RA.MaxContactsPerRegistration, c.KeyPolicy(),
			c.RA.MaxNames, c.RA.DoNotForceCN, c.RA.ReuseValidAuthz)
		policyErr := rai.SetRateLimitPoliciesFile(c.RA.RateLimitPoliciesFilename)
		cmd.FailOnError(policyErr, "Couldn't load rate limit policies file")
		rai.PA = pa
		raDNSTimeout, err := time.ParseDuration(c.Common.DNSTimeout)
		cmd.FailOnError(err, "Couldn't parse RA DNS timeout")
		scoped := metrics.NewStatsdScope(stats, "RA", "DNS")
		dnsTries := c.RA.DNSTries
		if dnsTries < 1 {
			dnsTries = 1
		}
		caaSERVFAILExceptions, err := bdns.ReadHostList(c.VA.CAASERVFAILExceptions)
		cmd.FailOnError(err, "Couldn't read CAASERVFAILExceptions file")
		if !c.Common.DNSAllowLoopbackAddresses {
			rai.DNSResolver = bdns.NewDNSResolverImpl(
				raDNSTimeout,
				[]string{c.Common.DNSResolver},
				caaSERVFAILExceptions,
				scoped,
				clock.Default(),
				dnsTries)
		} else {
			rai.DNSResolver = bdns.NewTestDNSResolverImpl(raDNSTimeout, []string{c.Common.DNSResolver}, scoped, clock.Default(), dnsTries)
		}

		rai.VA = vac
		rai.CA = cac
		rai.SA = sac

		ras, err := rpc.NewAmqpRPCServer(amqpConf, c.RA.MaxConcurrentRPCServerRequests, stats, logger)
		cmd.FailOnError(err, "Unable to create RA RPC server")
		err = rpc.NewRegistrationAuthorityServer(ras, rai, logger)
		cmd.FailOnError(err, "Unable to setup RA RPC server")

		err = ras.Start(amqpConf)
		cmd.FailOnError(err, "Unable to run RA RPC server")
>>>>>>> 0c0e94df
	}
	if !c.Common.DNSAllowLoopbackAddresses {
		rai.DNSResolver = bdns.NewDNSResolverImpl(
			raDNSTimeout,
			[]string{c.Common.DNSResolver},
			scoped,
			clock.Default(),
			dnsTries)
	} else {
		rai.DNSResolver = bdns.NewTestDNSResolverImpl(
			raDNSTimeout,
			[]string{c.Common.DNSResolver},
			scoped,
			clock.Default(),
			dnsTries)
	}

	rai.VA = vac
	rai.CA = cac
	rai.SA = sac

	ras, err := rpc.NewAmqpRPCServer(amqpConf, c.RA.MaxConcurrentRPCServerRequests, stats, logger)
	cmd.FailOnError(err, "Unable to create RA RPC server")
	err = rpc.NewRegistrationAuthorityServer(ras, rai, logger)
	cmd.FailOnError(err, "Unable to setup RA RPC server")

	err = ras.Start(amqpConf)
	cmd.FailOnError(err, "Unable to run RA RPC server")
}<|MERGE_RESOLUTION|>--- conflicted
+++ resolved
@@ -52,6 +52,11 @@
 		ReuseValidAuthz bool
 	}
 
+	VA struct {
+		// Feature flag to enable enforcement of CAA SERVFAILs.
+		CAASERVFAILExceptions string
+	}
+
 	*cmd.AllowedSigningAlgos
 
 	PA cmd.PAConfig
@@ -68,7 +73,6 @@
 }
 
 func main() {
-<<<<<<< HEAD
 	configFile := flag.String("config", "", "File path to the configuration file for this service")
 	flag.Parse()
 	if *configFile == "" {
@@ -137,86 +141,14 @@
 	dnsTries := c.RA.DNSTries
 	if dnsTries < 1 {
 		dnsTries = 1
-=======
-	app := cmd.NewAppShell("boulder-ra", "Handles service orchestration")
-	app.Action = func(c cmd.Config, stats metrics.Statter, logger blog.Logger) {
-		// Validate PA config and set defaults if needed
-		cmd.FailOnError(c.PA.CheckChallenges(), "Invalid PA configuration")
-
-		go cmd.DebugServer(c.RA.DebugAddr)
-
-		pa, err := policy.New(c.PA.Challenges)
-		cmd.FailOnError(err, "Couldn't create PA")
-
-		if c.RA.HostnamePolicyFile == "" {
-			cmd.FailOnError(fmt.Errorf("HostnamePolicyFile must be provided."), "")
-		}
-		err = pa.SetHostnamePolicyFile(c.RA.HostnamePolicyFile)
-		cmd.FailOnError(err, "Couldn't load hostname policy file")
-
-		go cmd.ProfileCmd("RA", stats)
-
-		amqpConf := c.RA.AMQP
-		var vac core.ValidationAuthority
-		if c.RA.VAService != nil {
-			conn, err := bgrpc.ClientSetup(c.RA.VAService)
-			cmd.FailOnError(err, "Unable to create VA client")
-			vac = bgrpc.NewValidationAuthorityGRPCClient(conn)
-		} else {
-			vac, err = rpc.NewValidationAuthorityClient(clientName, amqpConf, stats)
-			cmd.FailOnError(err, "Unable to create VA client")
-		}
-
-		cac, err := rpc.NewCertificateAuthorityClient(clientName, amqpConf, stats)
-		cmd.FailOnError(err, "Unable to create CA client")
-
-		sac, err := rpc.NewStorageAuthorityClient(clientName, amqpConf, stats)
-		cmd.FailOnError(err, "Unable to create SA client")
-
-		rai := ra.NewRegistrationAuthorityImpl(clock.Default(), logger, stats,
-			c.RA.MaxContactsPerRegistration, c.KeyPolicy(),
-			c.RA.MaxNames, c.RA.DoNotForceCN, c.RA.ReuseValidAuthz)
-		policyErr := rai.SetRateLimitPoliciesFile(c.RA.RateLimitPoliciesFilename)
-		cmd.FailOnError(policyErr, "Couldn't load rate limit policies file")
-		rai.PA = pa
-		raDNSTimeout, err := time.ParseDuration(c.Common.DNSTimeout)
-		cmd.FailOnError(err, "Couldn't parse RA DNS timeout")
-		scoped := metrics.NewStatsdScope(stats, "RA", "DNS")
-		dnsTries := c.RA.DNSTries
-		if dnsTries < 1 {
-			dnsTries = 1
-		}
-		caaSERVFAILExceptions, err := bdns.ReadHostList(c.VA.CAASERVFAILExceptions)
-		cmd.FailOnError(err, "Couldn't read CAASERVFAILExceptions file")
-		if !c.Common.DNSAllowLoopbackAddresses {
-			rai.DNSResolver = bdns.NewDNSResolverImpl(
-				raDNSTimeout,
-				[]string{c.Common.DNSResolver},
-				caaSERVFAILExceptions,
-				scoped,
-				clock.Default(),
-				dnsTries)
-		} else {
-			rai.DNSResolver = bdns.NewTestDNSResolverImpl(raDNSTimeout, []string{c.Common.DNSResolver}, scoped, clock.Default(), dnsTries)
-		}
-
-		rai.VA = vac
-		rai.CA = cac
-		rai.SA = sac
-
-		ras, err := rpc.NewAmqpRPCServer(amqpConf, c.RA.MaxConcurrentRPCServerRequests, stats, logger)
-		cmd.FailOnError(err, "Unable to create RA RPC server")
-		err = rpc.NewRegistrationAuthorityServer(ras, rai, logger)
-		cmd.FailOnError(err, "Unable to setup RA RPC server")
-
-		err = ras.Start(amqpConf)
-		cmd.FailOnError(err, "Unable to run RA RPC server")
->>>>>>> 0c0e94df
 	}
+	caaSERVFAILExceptions, err := bdns.ReadHostList(c.VA.CAASERVFAILExceptions)
+	cmd.FailOnError(err, "Couldn't read CAASERVFAILExceptions file")
 	if !c.Common.DNSAllowLoopbackAddresses {
 		rai.DNSResolver = bdns.NewDNSResolverImpl(
 			raDNSTimeout,
 			[]string{c.Common.DNSResolver},
+			caaSERVFAILExceptions,
 			scoped,
 			clock.Default(),
 			dnsTries)
