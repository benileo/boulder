--- conflicted
+++ resolved
@@ -26,45 +26,6 @@
 	AMQP *AMQPConfig
 
 	CA CAConfig
-
-<<<<<<< HEAD
-	RA struct {
-		ServiceConfig
-		HostnamePolicyConfig
-
-		RateLimitPoliciesFilename string
-
-		MaxConcurrentRPCServerRequests int64
-
-		MaxContactsPerRegistration int
-
-		// UseIsSafeDomain determines whether to call VA.IsSafeDomain
-		UseIsSafeDomain bool // TODO(jmhodges): remove after va IsSafeDomain deploy
-
-		// The number of times to try a DNS query (that has a temporary error)
-		// before giving up. May be short-circuited by deadlines. A zero value
-		// will be turned into 1.
-		DNSTries int
-
-		VAService *GRPCClientConfig
-
-		MaxNames     int
-		DoNotForceCN bool
-
-		// Controls behaviour of the RA when asked to create a new authz for
-		// a name/regID that already has a valid authz. False preserves historic
-		// behaviour and ignores the existing authz and creates a new one. True
-		// instructs the RA to reuse the previously created authz in lieu of
-		// creating another.
-		ReuseValidAuthz bool
-=======
-	SA struct {
-		ServiceConfig
-		DBConfig
-
-		MaxConcurrentRPCServerRequests int64
->>>>>>> 821d5723
-	}
 
 	VA struct {
 		ServiceConfig
