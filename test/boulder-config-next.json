--- conflicted
+++ resolved
@@ -134,55 +134,6 @@
       "http-01": true,
       "tls-sni-01": true,
       "dns-01": true
-    }
-  },
-
-<<<<<<< HEAD
-  "ra": {
-    "rateLimitPoliciesFilename": "test/rate-limit-policies.yml",
-    "maxConcurrentRPCServerRequests": 16,
-    "maxContactsPerRegistration": 100,
-    "dnsTries": 3,
-    "debugAddr": "localhost:8002",
-    "hostnamePolicyFile": "test/hostname-policy.json",
-    "maxNames": 1000,
-    "doNotForceCN": true,
-    "reuseValidAuthz": true,
-    "vaService": {
-      "serverAddresses": ["boulder:9092"],
-      "serverIssuerPath": "test/grpc-creds/ca.pem",
-      "clientCertificatePath": "test/grpc-creds/client.pem",
-      "clientKeyPath": "test/grpc-creds/key.pem",
-      "timeout": "90s"
-    },
-    "amqp": {
-      "serverURLFile": "test/secrets/amqp_url",
-      "insecure": true,
-      "serviceQueue": "RA.server",
-      "VA": {
-        "server": "VA.server",
-        "rpcTimeout": "60s"
-      },
-      "SA": {
-        "server": "SA.server",
-        "rpcTimeout": "15s"
-      },
-      "CA": {
-        "server": "CA.server",
-        "rpcTimeout": "15s"
-
-      }
-=======
-  "sa": {
-    "dbConnectFile": "test/secrets/sa_dburl",
-    "maxDBConns": 10,
-    "maxConcurrentRPCServerRequests": 16,
-    "debugAddr": "localhost:8003",
-    "amqp": {
-      "serverURLFile": "test/secrets/amqp_url",
-      "insecure": true,
-      "serviceQueue": "SA.server"
->>>>>>> 821d5723
     }
   },
 
