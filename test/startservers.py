import atexit
import BaseHTTPServer
import errno
import os
import shutil
import signal
import socket
import subprocess
import sys
import tempfile
import threading
import time

# TODO: remove default_config once all binaries have been migrated from the global config
default_config = os.environ.get('BOULDER_CONFIG', '')
if default_config == '':
    default_config = 'test/boulder-config.json'

default_config_dir = os.environ.get('BOULDER_CONFIG_DIR', '')
if default_config_dir == '':
    default_config_dir = 'test/config'

processes = []

def get_config(service):
    """
<<<<<<< HEAD
    Returns the path of the configuration file. Currently defaults to
    `default_config` if a BOULDER_CONFIG_DIR is not defined. If a BOULDER_CONFIG_DIR
    is defined, a check to see if the file path exists is done as a temporary
    measure until all components are moved away from the global config.
    """
    config_dir = os.environ.get('BOULDER_CONFIG_DIR')
    if not config_dir:
        return default_config
    path = os.path.join(config_dir, service + ".json")
=======
    Returns the path to the configuration file for a service, if it does not
    exist, it return a path to the default config files, which will
    eventually be removed completely
    """
    path = os.path.join(default_config_dir, service + ".json")
>>>>>>> 6162533c
    if os.path.exists(path):
        return path
    return default_config

def install(race_detection):
    # Pass empty BUILD_TIME and BUILD_ID flags to avoid constantly invalidating the
    # build cache with new BUILD_TIMEs, or invalidating it on merges with a new
    # BUILD_ID.
    cmd = "make GO_BUILD_FLAGS=''  "
    if race_detection:
        cmd = "make GO_BUILD_FLAGS='-race -tags \"integration\"'"

    return subprocess.call(cmd, shell=True) == 0

def run(cmd, race_detection):
    # Note: Must use exec here so that killing this process kills the command.
    cmd = """GORACE="halt_on_error=1" exec ./bin/%s""" % cmd
    p = subprocess.Popen(cmd, shell=True)
    p.cmd = cmd
    return p

def start(race_detection):
    """Return True if everything builds and starts.

    Give up and return False if anything fails to build, or dies at
    startup. Anything that did start before this point can be cleaned
    up explicitly by calling stop(), or automatically atexit.
    """
    global processes
    forward()
    progs = [
        'boulder-wfe --config %s' % get_config('wfe'),
        'boulder-ra --config %s' % get_config('ra'),
        'boulder-sa --config %s' % get_config('sa'),
        'boulder-ca --config %s' % get_config('ca'),
        'boulder-va --config %s' % get_config('va'),
        'boulder-publisher --config %s' % get_config('publisher'),
        'ocsp-updater --config %s' % get_config('ocsp-updater'),
        'ocsp-responder --config %s' % get_config('ocsp-responder'),
        'ct-test-srv --config %s' % get_config('ct-test-srv'),
        'dns-test-srv --config %s' % get_config('dns-test-srv'),
        'mail-test-srv --config %s' % get_config('mail-test-srv'),
        'ocsp-responder --config test/issuer-ocsp-responder.json',
        'caa-checker --config cmd/caa-checker/test-config.yml'
    ]
    if not install(race_detection):
        return False
    for prog in progs:
        try:
            processes.append(run(prog, race_detection))
        except Exception as e:
            print(e)
            return False
        if not check():
            # Don't keep building stuff if a server has already died.
            return False

    # Wait until all servers are up before returning to caller. This means
    # checking each server's debug port until it's available.
    while True:
        try:
            time.sleep(0.3)
            # If one of the servers has died, quit immediately.
            if not check():
                return False
            ports = range(8000, 8005) + [4000]
            for debug_port in ports:
                s = socket.socket(socket.AF_INET, socket.SOCK_STREAM)
                s.connect(('localhost', debug_port))
                s.close()
            break
        except socket.error as e:
            if e.errno == errno.ECONNREFUSED:
                print "Waiting for debug port %d" % debug_port
            else:
                raise

    # Some servers emit extra text after their debug server is open. Sleep 1
    # second so the "servers running" message comes last.
    time.sleep(1)
    print "All servers running. Hit ^C to kill."
    return True

def forward():
    """Add a TCP forwarder between Boulder and RabbitMQ to simulate failures."""
    cmd = """exec listenbuddy -listen :5673 -speak boulder-rabbitmq:5672"""
    p = subprocess.Popen(cmd, shell=True)
    p.cmd = cmd
    print('started %s with pid %d' % (p.cmd, p.pid))
    global processes
    processes.insert(0, p)

def bounce_forward():
    """Kill all forwarded TCP connections."""
    global processes
    processes[0].send_signal(signal.SIGUSR1)

def check():
    """Return true if all started processes are still alive.

    Log about anything that died.
    """
    global processes
    busted = []
    stillok = []
    for p in processes:
        if p.poll() is None:
            stillok.append(p)
        else:
            busted.append(p)
    if busted:
        print "\n\nThese processes exited early (check above for their output):"
        for p in busted:
            print "\t'%s' with pid %d exited %d" % (p.cmd, p.pid, p.returncode)
    processes = stillok
    return not busted


@atexit.register
def stop():
    for p in processes:
        if p.poll() is None:
            p.kill()<|MERGE_RESOLUTION|>--- conflicted
+++ resolved
@@ -24,23 +24,11 @@
 
 def get_config(service):
     """
-<<<<<<< HEAD
-    Returns the path of the configuration file. Currently defaults to
-    `default_config` if a BOULDER_CONFIG_DIR is not defined. If a BOULDER_CONFIG_DIR
-    is defined, a check to see if the file path exists is done as a temporary
-    measure until all components are moved away from the global config.
-    """
-    config_dir = os.environ.get('BOULDER_CONFIG_DIR')
-    if not config_dir:
-        return default_config
-    path = os.path.join(config_dir, service + ".json")
-=======
     Returns the path to the configuration file for a service, if it does not
     exist, it return a path to the default config files, which will
     eventually be removed completely
     """
     path = os.path.join(default_config_dir, service + ".json")
->>>>>>> 6162533c
     if os.path.exists(path):
         return path
     return default_config
